"""
This implementation was made specifically for translatepy from 'Zhymabek Roman', based on 'Anime no Sekai' version.
"""

import json
import re
from datetime import datetime, timedelta

from translatepy.exceptions import UnsupportedMethod
from translatepy.language import Language
from translatepy.translators.base import BaseTranslateException, BaseTranslator
from translatepy.utils.request import Request


class BingTranslateException(BaseTranslateException):
    error_codes = {
        429: "Too many requests"
    }


class BingExampleResult():

    class SourceExample():
        """The source for an example"""
        def __init__(self, data) -> None:
            self._data = data
            self.prefix = self._data.get("sourcePrefix", "")
            self.term = self._data.get("sourceTerm", "")
            self.suffix = self._data.get("sourceSuffix", "")
            self.example = self.prefix + self.term + self.suffix

        def __repr__(self) -> str:
            return str(self.example)

    class DestinationExample():
        """The target language example"""
        def __init__(self, data) -> None:
            self._data = data
            self.prefix = self._data.get("targetPrefix", "")
            self.term = self._data.get("targetTerm", "")
            self.suffix = self._data.get("targetSuffix", "")
            self.example = self.prefix + self.term + self.suffix

        def __repr__(self) -> str:
            return str(self.example)

    def __init__(self, data) -> None:
        self._data = data
        self.source = self.SourceExample(self._data)
        self.destination = self.DestinationExample(self._data)

    def __repr__(self) -> str:
        return str(self.source)


class BingSessionManager():
    def __init__(self, request: Request):
        self.session = request
        self.ig = ""
        self.iid = ""
        self.key = ""
        self.token = ""
        self.cookies = None
        try:
            self._parse_authorization_data()
        except Exception:
            pass

    def _parse_authorization_data(self):
        _request = self.session.get("https://www.bing.com/translator")
        _page = _request.text
        _parsed_IG = re.findall('IG:"(.*?)"', _page)
        _parsed_IID = re.findall('data-iid="(.*?)"', _page)
        _parsed_helper_info = re.findall("params_RichTranslateHelper = (.*?);", _page)

        _normalized_key = json.loads(_parsed_helper_info[0])[0]
        _normalized_token = json.loads(_parsed_helper_info[0])[1]

        self.ig = _parsed_IG[0]
        self.iid = _parsed_IID[0]
        self.key = _normalized_key
        self.token = _normalized_token
        self.cookies = _request.cookies

    def send(self, url, data):
        # Try 2 times to make a request
        for _ in range(2):
            _params = {'IG': self.ig, 'IID': self.iid, "isVertical": 1}
            _data = {'token': self.token, 'key': self.key, "isAuthv2": True}
            _data.update(data)

            request = self.session.post(url, params=_params, data=_data, cookies=self.cookies)
            response = request.json()

            if isinstance(response, dict):
                status_code = response.get("statusCode", 200)
            else:
                status_code = request.status_code

            if status_code == 200:
                return response
            elif status_code == 400:
                try:
                    self._parse_authorization_data()
                    continue
                except Exception:
                    raise BingTranslateException(status_code)
            else:
                raise BingTranslateException(status_code)
        raise BingTranslateException(400)


class BingTranslate(BaseTranslator):
    """
    A Python implementation of Microsoft Bing Translation's APIs
    """

    def __init__(self, request: Request = Request()):
        self.session_manager = BingSessionManager(request)
        self.session = request

        self._speech_region = None
        self._speech_token = None
        self._speech_token_expiry = 0

    def _translate(self, text: str, destination_language: str, source_language: str) -> str:
        response = self.session_manager.send("https://www.bing.com/ttranslatev3", data={'text': text, 'fromLang': source_language, 'to': destination_language})
        try:
            _detected_language = response[0]["detectedLanguage"]["language"]
        except Exception:
            _detected_language = source_language
        return _detected_language, response[0]["translations"][0]["text"]

    def _example(self, text, destination_language, source_language, translation=None) -> str:
        if source_language == "auto-detect":
            source_language = self._language(text)

        _detected_language, translation = self._translate(text, destination_language, source_language)

        response = self.session_manager.send("https://www.bing.com/texamplev3", data={'text': text.lower(), 'from': source_language, 'to': destination_language, 'translation': translation.lower()})
        return _detected_language, [BingExampleResult(example) for example in response[0]["examples"]]

    def _spellcheck(self, text: str, source_language: str) -> str:
        if source_language == "auto-detect":
            source_language = self._language(text)

        response = self.session_manager.send("https://www.bing.com/tspellcheckv3", data={'text': text, 'fromLang': source_language})
        result = response["correctedText"]
        if result == "":
            return source_language, text
        return source_language, result

    def _language(self, text: str) -> str:
        response = self.session_manager.send("https://www.bing.com/ttranslatev3", data={'text': text, 'fromLang': "auto-detect", 'to': "en"})
        return response[0]["detectedLanguage"]["language"]

    def _transliterate(self, text: str, destination_language: str, source_language: str):
        # NOTE: Alternative Transliteration Implementation. Documentation: https://github.com/MicrosoftDocs/azure-docs/blob/master/articles/cognitive-services/Translator/language-support.md
        # response = self.session_manager.send("https://www.bing.com/ttransliteratev3", data={'text': text, 'language': source_language, 'fromScript': 'Cyrl', 'toScript': 'Latn'})
        # return response

        response = self.session_manager.send("https://www.bing.com/ttranslatev3", data={'text': text, 'fromLang': source_language, 'to': destination_language})
        # XXX: Not a predictable response from Bing Translate
        try:
            return source_language, response[1]["inputTransliteration"]
        except IndexError:
            try:
                return source_language, response[0]["translations"][0]["transliteration"]["text"]
            except Exception:
                return source_language, text

    def _dictionary(self, text: str, destination_language: str, source_language: str):
        if source_language == "auto-detect":
            source_language = self._language(text)

        response = self.session_manager.send("https://www.bing.com/tlookupv3", data={'text': text, 'from': source_language, 'to': destination_language})
        _result = []
        for _dictionary in response[0]["translations"]:
            _dictionary_result = _dictionary["displayTarget"]
            _result.append(_dictionary_result)
        return source_language, _result

    def _text_to_speech(self, text: str, speed: int, gender: str, source_language: str):
        if source_language == "auto-detect":
            source_language = self._language(text)

<<<<<<< HEAD
        if not self._speech_token or datetime.now() > self._speech_token_expiry:
=======
        timestamp_now = time.time()

        if not self.__dict__.get("_speech_token") or not self.__dict__.get("_speech_token_expiry") or timestamp_now > float(self._speech_token_expiry):
>>>>>>> 44263b7e
            token_response = self.session_manager.send("https://www.bing.com/tfetspktok", data={})
            # print(token_response)
            token_status = token_response.get("statusCode", 200)

            if token_status != 200:
                raise BingTranslateException(token_status, "Error during token request from the server")

            self._speech_token, self._speech_region = token_response.get("token"), token_response.get("region")
            self._speech_token_expiry = datetime.now() + timedelta(milliseconds=int(token_response.get("expiryDurationInMS", 600000)))

        gender = gender.capitalize()

        _supported_langs_url = "https://{region}.tts.speech.microsoft.com/cognitiveservices/voices/list".format(region=self._speech_region)
        _supported_langs_header = {"authorization": "Bearer {token}".format(token=self._speech_token)}
        _supported_langs_result = self.session.get(_supported_langs_url, headers=_supported_langs_header)
        _supported_langs_list = _supported_langs_result.json()

        # all locals list: {('zh-HK', 'zh-HK'), ('de', 'de-DE'), ('da', 'da-DK'), ('id', 'id-ID'), ('ko', 'ko-KR'), ('en', 'en-NZ'), ('el', 'el-GR'), ('ms', 'ms-MY'), ('es', 'es-AR'), ('ro', 'ro-RO'), ('pl', 'pl-PL'), ('it', 'it-IT'), ('hr', 'hr-HR'), ('pt', 'pt-PT'), ('hu', 'hu-HU'), ('sw', 'sw-KE'), ('en', 'en-GB'), ('mt', 'mt-MT'), ('tr', 'tr-TR'), ('ar', 'ar-EG'), ('fr', 'fr-CA'), ('te', 'te-IN'), ('fr', 'fr-BE'), ('en', 'en-SG'), ('zh-CN', 'zh-CN'), ('fr', 'fr-FR'), ('en', 'en-PH'), ('cs', 'cs-CZ'), ('fi', 'fi-FI'), ('zh-TW', 'zh-TW'), ('de', 'de-CH'), ('nb', 'nb-NO'), ('bg', 'bg-BG'), ('he', 'he-IL'), ('en', 'en-CA'), ('en', 'en-HK'), ('es', 'es-MX'), ('en', 'en-AU'), ('th', 'th-TH'), ('pt', 'pt-BR'), ('mr', 'mr-IN'), ('sk', 'sk-SK'), ('ru', 'ru-RU'), ('nl', 'nl-NL'), ('en', 'en-US'), ('ta', 'ta-IN'), ('hi', 'hi-IN'), ('cy', 'cy-GB'), ('ar', 'ar-SA'), ('ga', 'ga-IE'), ('nl', 'nl-BE'), ('de', 'de-AT'), ('ca', 'ca-ES'), ('uk', 'uk-UA'), ('es', 'es-CO'), ('es', 'es-ES'), ('es', 'es-US'), ('en', 'en-ZA'), ('ur', 'ur-PK'), ('sv', 'sv-SE'), ('lv', 'lv-LV'), ('lt', 'lt-LT'), ('vi', 'vi-VN'), ('et', 'et-EE'), ('en', 'en-IN'), ('en', 'en-IE'), ('ja', 'ja-JP'), ('fr', 'fr-CH'), ('gu', 'gu-IN'), ('sl', 'sl-SI')}
        _locals = {'zh-CN': 'zh-CN', 'mr': 'mr-IN', 'en': 'en-US', 'ru': 'ru-RU', 'el': 'el-GR', 'es': 'es-CO', 'id': 'id-ID', 'pt': 'pt-PT', 'ko': 'ko-KR', 'ta': 'ta-IN', 'te': 'te-IN', 'et': 'et-EE', 'pl': 'pl-PL', 'it': 'it-IT', 'ms': 'ms-MY', 'mt': 'mt-MT', 'ro': 'ro-RO', 'vi': 'vi-VN', 'bg': 'bg-BG', 'zh-TW': 'zh-TW', 'tr': 'tr-TR', 'de': 'de-CH', 'fr': 'fr-CH', 'nb': 'nb-NO', 'nl': 'nl-BE', 'uk': 'uk-UA', 'he': 'he-IL', 'ur': 'ur-PK', 'hi': 'hi-IN', 'ja': 'ja-JP', 'hr': 'hr-HR', 'sv': 'sv-SE', 'hu': 'hu-HU', 'sw': 'sw-KE', 'lt': 'lt-LT', 'sl': 'sl-SI', 'fi': 'fi-FI', 'lv': 'lv-LV', 'sk': 'sk-SK', 'da': 'da-DK', 'cy': 'cy-GB', 'gu': 'gu-IN', 'ga': 'ga-IE', 'th': 'th-TH', 'ar': 'ar-EG', 'ca': 'ca-ES', 'zh-HK': 'zh-HK', 'cs': 'cs-CZ'}
        _source_local = _locals.get(source_language)

        for _supported_lang in _supported_langs_list:
            if _supported_lang["Locale"] == _source_local and _supported_lang["Gender"] == gender:
                voice = _supported_lang["ShortName"]
                break
        else:
            raise UnsupportedMethod("Bing Translate doesn't support {source_lang} language".format(source_lang=source_language))

        speech_url = "https://{region}.tts.speech.microsoft.com/cognitiveservices/v1".format(region=self._speech_region)
        headers = {"authorization": "Bearer {token}".format(token=self._speech_token), "content-type": "application/ssml+xml", "x-microsoft-outputformat": "audio-48khz-192kbitrate-mono-mp3"}
        data = "<speak version='1.0' xml:lang='{local}'><voice xml:lang='{local}' xml:gender='{gender}' name='{voice}'><prosody rate='{speed}%'>{text}</prosody></voice></speak>".format(text=text, gender=gender, speed=float(speed - 100), local=_source_local, voice=voice)
        spech_result = self.session.post(speech_url, data=data.encode('utf-8'), headers=headers)
        return source_language, spech_result.content

    def _language_normalize(self, language):
        _language = Language(language)
        if _language.id == "auto":
            return "auto-detect"
        elif language.id == "zho":
            return "zh-Hans"
        elif language.id == "och":
            return "zh-Hant"
        return _language.alpha2

    def _language_denormalize(self, language_code):
        if str(language_code) == "auto-detect":
            return Language("auto")
        elif str(language_code).lower() in {"zh-cn", "zh-hans"}:
            return Language("zho")
        elif str(language_code).lower() == "zh-tw":
            return Language("och")
        return Language(language_code)

    def __str__(self) -> str:
        return "Microsoft Bing"<|MERGE_RESOLUTION|>--- conflicted
+++ resolved
@@ -184,13 +184,8 @@
         if source_language == "auto-detect":
             source_language = self._language(text)
 
-<<<<<<< HEAD
         if not self._speech_token or datetime.now() > self._speech_token_expiry:
-=======
-        timestamp_now = time.time()
-
-        if not self.__dict__.get("_speech_token") or not self.__dict__.get("_speech_token_expiry") or timestamp_now > float(self._speech_token_expiry):
->>>>>>> 44263b7e
+
             token_response = self.session_manager.send("https://www.bing.com/tfetspktok", data={})
             # print(token_response)
             token_status = token_response.get("statusCode", 200)
