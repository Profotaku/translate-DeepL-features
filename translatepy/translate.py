--- conflicted
+++ resolved
@@ -193,12 +193,7 @@
                     return response
         return None
 
-<<<<<<< HEAD
     def example(self, text, destination_language, source_language=None) -> Union[List, None]:
-=======
-
-    def example(self, text, destination_language=None, source_language=None) -> Union[List, None]:
->>>>>>> d3007252
         """
         Returns a set of examples / use cases for the given word
 
